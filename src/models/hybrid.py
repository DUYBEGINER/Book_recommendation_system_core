--- conflicted
+++ resolved
@@ -19,23 +19,12 @@
     """
     
     def __init__(self, alpha: float = 0.6):
-<<<<<<< HEAD
-        """
-        Args:
-            alpha: Weight for CF (0-1). CBF weight = 1 - alpha
-        """
-        self.alpha = alpha
-        self.cf_model = None
-        self.content_model = None
-        self.popularity = None
-=======
         self.alpha = alpha  # CF weight
         self.cf_model: Optional[CollaborativeModel] = None
         self.content_model: Optional[ContentBasedModel] = None
         self.diversity_model: Optional[DiversityRecommender] = None
         self.books_df: Optional[pd.DataFrame] = None
         self.interactions_df: Optional[pd.DataFrame] = None
->>>>>>> cdff0af0
     
     def train(self, books_df: pd.DataFrame, interactions_df: pd.DataFrame):
         """Train both CF and Content models"""
@@ -135,11 +124,6 @@
             logger.info(f"Hybrid: {len(cf_results)} CF + {len(content_results)} Content -> {len(results)} final")
             return results
         
-<<<<<<< HEAD
-        # 4. Fallback to popularity
-        logger.warning(f"No CF or Content results for user {user_id}, falling back to popularity")
-        return self._get_popularity_recommendations(limit, exclude=interacted_items)
-=======
         # Sort and return top K
         hybrid_scores.sort(key=lambda x: x['score'], reverse=True)
         return hybrid_scores[:limit]
@@ -170,82 +154,6 @@
                 for item in results
             ],
         }
->>>>>>> cdff0af0
-    
-    def _combine_scores(self, cf_results: List[Tuple[int, float]], 
-                       content_results: List[Tuple[int, float]]) -> List[Tuple[int, float]]:
-        """
-        Combine CF and Content scores with weighted average
-        
-        final_score = alpha * CF_score + (1 - alpha) * Content_score
-        
-        Args:
-            cf_results: List of (book_id, cf_score)
-            content_results: List of (book_id, content_score)
-        
-        Returns:
-            Combined list sorted by final score
-        """
-        # Normalize scores to [0, 1] range
-        cf_dict = self._normalize_scores(cf_results)
-        content_dict = self._normalize_scores(content_results)
-        
-        # Combine
-        all_books = set(cf_dict.keys()) | set(content_dict.keys())
-        
-        combined = []
-        for book_id in all_books:
-            cf_score = cf_dict.get(book_id, 0.0)
-            content_score = content_dict.get(book_id, 0.0)
-            
-            # Weighted average
-            final_score = self.alpha * cf_score + (1 - self.alpha) * content_score
-            
-            combined.append((book_id, final_score))
-        
-        # Sort by score
-        combined.sort(key=lambda x: x[1], reverse=True)
-        
-        return combined
-    
-    def _normalize_scores(self, results: List[Tuple[int, float]]) -> Dict[int, float]:
-        """Normalize scores to [0, 1] using min-max scaling"""
-        if not results:
-            return {}
-        
-        scores = [score for _, score in results]
-        min_score = min(scores)
-        max_score = max(scores)
-        
-        if max_score == min_score:
-            # All same scores
-            return {book_id: 1.0 for book_id, _ in results}
-        
-        # Min-max normalization
-        normalized = {}
-        for book_id, score in results:
-            norm_score = (score - min_score) / (max_score - min_score)
-            normalized[book_id] = norm_score
-        
-        return normalized
-    
-    def _get_popularity_recommendations(self, limit: int, exclude: set) -> List[Dict]:
-        """Fallback to popularity-based recommendations"""
-        if self.popularity is None:
-            return []
-        
-        results = []
-        for book_id, count in self.popularity.items():
-            if book_id not in exclude:
-                results.append({
-                    'book_id': int(book_id),
-                    'score': float(count),
-                    'source': 'popularity'
-                })
-                if len(results) >= limit:
-                    break
-        
-        return results
     
     def similar_books(self, book_id: int, limit: int = 10) -> List[Dict]:
         """Get similar books (item-to-item similarity)"""
@@ -328,184 +236,6 @@
         
         model.popularity = popularity
         
-        return model
-
-
-
-
-# from typing import List, Dict, Tuple, Optional
-# import numpy as np
-# import pandas as pd
-# from pathlib import Path
-# from src.models.collaborative import CollaborativeModel
-# from src.features.content_features import ContentBasedModel
-# from src.utils.logging_config import logger
-
-# class HybridRecommender:
-#     def __init__(self, alpha: float = 0.6):
-#         self.alpha = alpha  # CF weight
-#         self.cf_model: Optional[CollaborativeModel] = None
-#         self.content_model: Optional[ContentBasedModel] = None
-#         self.books_df: Optional[pd.DataFrame] = None
-#         self.interactions_df: Optional[pd.DataFrame] = None
-    
-#     def train(self, books_df: pd.DataFrame, interactions_df: pd.DataFrame):
-#         """Train both models"""
-#         logger.info("Training hybrid recommender...")
-        
-#         self.books_df = books_df
-#         self.interactions_df = interactions_df
-        
-#         # Train content model
-#         self.content_model = ContentBasedModel()
-#         self.content_model.fit(books_df)
-#         print("Content feature matrix shape:", self.content_model.feature_matrix.shape)
-#         # Train CF model
-#         self.cf_model = CollaborativeModel()
-#         self.cf_model.fit(interactions_df)
-        
-#         logger.info("Hybrid model trained")
-    
-#     def recommend(self, user_id: int, limit: int = 10) -> List[Dict]:
-#         """Hybrid recommendations with fallback"""
-#         # Get user's interaction history for filtering
-#         user_history = set()
-#         if self.interactions_df is not None:
-#             logger.warning("Content model or interactions data available.")
-#             user_books = self.interactions_df[self.interactions_df['user_id'] == user_id]['book_id'].unique()
-#             user_history = set(user_books)
-        
-#         # Try CF first
-#         cf_results = []
-#         if self.cf_model and user_id in self.cf_model.user_id_map:
-#             # Request more items for better blending, but CF model will handle safe limit
-#             cf_results = self.cf_model.recommend(user_id, top_k=max(limit * 2, limit), filter_items=user_history)
-        
-
-#         # If new user (no CF), fallback to popularity
-#         if not cf_results:
-#             logger.warning(f"No CF results for user {user_id}, falling back to popularity")
-#             return self._popularity_fallback(user_id, limit, user_history)
-
-#         logger.info(f"result {cf_results}")
-#         # Get content scores for CF candidates
-#         hybrid_scores = []
-#         for book_id, cf_score in cf_results[:limit*2]:
-#             content_score = self._get_content_score_for_user(user_id, book_id)
-#             # Hybrid blend
-#             final_score = self.alpha * cf_score + (1 - self.alpha) * content_score
-#             logger.debug(f"User {user_id}, Book {book_id}: CF={cf_score:.4f}, Content={content_score:.4f}, Hybrid={final_score:.4f}")
-#             hybrid_scores.append({
-#                 'book_id': int(book_id),
-#                 'score': float(final_score),
-#                 'reasons': {
-#                     'cf': float(cf_score),
-#                     'content': float(content_score),
-#                     'pop': 0.0
-#                 }
-#             })
-        
-#         # Sort and return top K
-#         hybrid_scores.sort(key=lambda x: x['score'], reverse=True)
-#         return hybrid_scores[:limit]
-    
-#     def similar_books(self, book_id: int, limit: int = 10) -> List[Dict]:
-#         """Content-based similar books"""
-#         if not self.content_model:
-#             return []
-        
-#         similar = self.content_model.get_similar(book_id, top_k=limit)
-#         return [{'book_id': int(bid), 'score': float(score)} for bid, score in similar]
-    
-#     def _get_content_score_for_user(self, user_id: int, book_id: int) -> float:
-#         """Compute content score based on user's past preferences"""
-#         if not self.content_model or self.interactions_df is None:
-#             logger.warning("Content model or interactions data not available.")
-#             return 0.0
-        
-#         # Get user's past books
-#         user_books = self.interactions_df[
-#             (self.interactions_df['user_id'] == user_id) &
-#             (self.interactions_df['strength'] >= 3)  # Only high-rated
-#         ]['book_id'].unique()[:10]  # Recent 10
-        
-#         if len(user_books) == 0:
-#             return 0.0
-        
-#         # Average content similarity to user's books
-#         scores = []
-#         for ub in user_books:
-#             similar = self.content_model.get_similar(ub, top_k=50)
-#             for sid, score in similar:
-#                 if sid == book_id:
-#                     scores.append(score)
-#                     break
-        
-#         return np.mean(scores) if scores else 0.0
-    
-#     def _popularity_fallback(self, user_id: int, limit: int, filter_items: set) -> List[Dict]:
-#         """Popularity-based fallback for cold start"""
-#         if self.interactions_df is None:
-#             return []
-        
-#         # Compute popularity by interaction count
-#         pop = self.interactions_df.groupby('book_id').size().sort_values(ascending=False)
-        
-#         results = []
-#         for book_id, count in pop.items():
-#             if book_id not in filter_items:
-#                 results.append({
-#                     'book_id': int(book_id),
-#                     'score': float(count / pop.max()),  # Normalized
-#                     'reasons': {'cf': 0.0, 'content': 0.0, 'pop': 1.0}
-#                 })
-#             if len(results) >= limit:
-#                 break
-        
-#         return results
-    
-#     def save(self, artifacts_dir: Path):
-#         """Save all models"""
-#         artifacts_dir.mkdir(parents=True, exist_ok=True)
-        
-#         if self.cf_model:
-#             self.cf_model.save(artifacts_dir / 'cf_model.pkl')
-#         if self.content_model:
-#             self.content_model.save(artifacts_dir / 'content_model.pkl')
-        
-#         # Save book/interaction data for filtering
-#         if self.books_df is not None:
-#             self.books_df.to_pickle(artifacts_dir / 'books.pkl')
-#         if self.interactions_df is not None:
-#             self.interactions_df.to_pickle(artifacts_dir / 'interactions.pkl')
-        
-#         logger.info(f"Saved hybrid model to {artifacts_dir}")
-    
-#     @classmethod
-#     def load(cls, artifacts_dir: Path, alpha: float = 0.6):
-#         """Load saved models"""
-#         model = cls(alpha=alpha)
-        
-#         cf_path = artifacts_dir / 'cf_model.pkl'
-#         content_path = artifacts_dir / 'content_model.pkl'
-        
-#         if cf_path.exists():
-#             model.cf_model = CollaborativeModel.load(cf_path)
-#         if content_path.exists():
-#             model.content_model = ContentBasedModel.load(content_path)
-        
-#         books_path = artifacts_dir / 'books.pkl'
-#         interactions_path = artifacts_dir / 'interactions.pkl'
-        
-<<<<<<< HEAD
-#         if books_path.exists():
-#             model.books_df = pd.read_pickle(books_path)
-#         if interactions_path.exists():
-#             model.interactions_df = pd.read_pickle(interactions_path)
-        
-#         logger.info(f"Loaded hybrid model from {artifacts_dir}")
-#         return model
-=======
         if books_path.exists():
             model.books_df = pd.read_pickle(books_path)
         if interactions_path.exists():
@@ -561,5 +291,4 @@
             )
         except Exception as exc:
             logger.error(f"Failed to initialize diversity model: {exc}")
-            self.diversity_model = None
->>>>>>> cdff0af0
+            self.diversity_model = None